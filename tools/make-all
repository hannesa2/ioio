#!/bin/bash

<<<<<<< HEAD
PROJECTS="libusb libconn libbtstack libadb libsdcard bootloader app_layer_v1 blink latency_tester"
=======
PROJECTS="libusb libconn libbtstack libadb bootloader device_bootloader app_layer_v1 blink latency_tester"
>>>>>>> ff307bb8

if [[ -z "$MAKE" ]] && which colormake > /dev/null 2>&1 ; then
   MAKE=colormake
else
   MAKE=make     
fi

for PROJ in $PROJECTS; do
  echo ===========================================
  echo $PROJ
  echo ===========================================
  if ! $MAKE -C firmware/$PROJ "$@"; then echo FAILURE ; exit 1 ; fi
done
echo SUCCESS
<|MERGE_RESOLUTION|>--- conflicted
+++ resolved
@@ -1,10 +1,6 @@
 #!/bin/bash
 
-<<<<<<< HEAD
-PROJECTS="libusb libconn libbtstack libadb libsdcard bootloader app_layer_v1 blink latency_tester"
-=======
-PROJECTS="libusb libconn libbtstack libadb bootloader device_bootloader app_layer_v1 blink latency_tester"
->>>>>>> ff307bb8
+PROJECTS="libusb libconn libbtstack libadb libsdcard bootloader device_bootloader app_layer_v1 blink latency_tester"
 
 if [[ -z "$MAKE" ]] && which colormake > /dev/null 2>&1 ; then
    MAKE=colormake
@@ -16,6 +12,7 @@
   echo ===========================================
   echo $PROJ
   echo ===========================================
+  if ! prjMakefilesGenerator.bat firmware/$PROJ; then echo "WARNING: failed to regenerate Makefiles."; fi
   if ! $MAKE -C firmware/$PROJ "$@"; then echo FAILURE ; exit 1 ; fi
 done
 echo SUCCESS
