--- conflicted
+++ resolved
@@ -31,11 +31,4 @@
 class Constants {
 	static final int BUFFER_SIZE = 1024;
 	static final int PACKET_BUFFER_SIZE = 256;
-<<<<<<< HEAD
-	
-	static final int[][] TWI_PINS = new int[][] {{ 4, 5 }, { 47, 48 }, { 26, 25 }};
-	static final int[] ICSP_PINS = new int[] { 36, 37, 38 };
-	static final int[] RGB_LED_MATRIX_PINS = new int[] { 7, 10, 11, 19, 20, 21, 22, 23, 24, 25, 27, 28};
-=======
->>>>>>> ff307bb8
 }