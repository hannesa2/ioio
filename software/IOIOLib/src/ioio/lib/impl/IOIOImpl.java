/*
 * Copyright 2011 Ytai Ben-Tsvi. All rights reserved.
 *
 *
 * Redistribution and use in source and binary forms, with or without modification, are
 * permitted provided that the following conditions are met:
 *
 *    1. Redistributions of source code must retain the above copyright notice, this list of
 *       conditions and the following disclaimer.
 *
 *    2. Redistributions in binary form must reproduce the above copyright notice, this list
 *       of conditions and the following disclaimer in the documentation and/or other materials
 *       provided with the distribution.
 *
 * THIS SOFTWARE IS PROVIDED "AS IS" AND ANY EXPRESS OR IMPLIED
 * WARRANTIES, INCLUDING, BUT NOT LIMITED TO, THE IMPLIED WARRANTIES OF MERCHANTABILITY AND
 * FITNESS FOR A PARTICULAR PURPOSE ARE DISCLAIMED. IN NO EVENT SHALL ARSHAN POURSOHI OR
 * CONTRIBUTORS BE LIABLE FOR ANY DIRECT, INDIRECT, INCIDENTAL, SPECIAL, EXEMPLARY, OR
 * CONSEQUENTIAL DAMAGES (INCLUDING, BUT NOT LIMITED TO, PROCUREMENT OF SUBSTITUTE GOODS OR
 * SERVICES; LOSS OF USE, DATA, OR PROFITS; OR BUSINESS INTERRUPTION) HOWEVER CAUSED AND ON
 * ANY THEORY OF LIABILITY, WHETHER IN CONTRACT, STRICT LIABILITY, OR TORT (INCLUDING
 * NEGLIGENCE OR OTHERWISE) ARISING IN ANY WAY OUT OF THE USE OF THIS SOFTWARE, EVEN IF
 * ADVISED OF THE POSSIBILITY OF SUCH DAMAGE.
 *
 * The views and conclusions contained in the software and documentation are those of the
 * authors and should not be interpreted as representing official policies, either expressed
 * or implied.
 */
package ioio.lib.impl;

import ioio.lib.api.AnalogInput;
import ioio.lib.api.DigitalInput;
import ioio.lib.api.DigitalInput.Spec;
import ioio.lib.api.DigitalInput.Spec.Mode;
import ioio.lib.api.DigitalOutput;
import ioio.lib.api.IOIO;
import ioio.lib.api.IOIOConnection;
import ioio.lib.api.IcspMaster;
import ioio.lib.api.PulseInput;
import ioio.lib.api.PulseInput.ClockRate;
import ioio.lib.api.PulseInput.PulseMode;
import ioio.lib.api.PwmOutput;
import ioio.lib.api.RgbLedMatrix;
import ioio.lib.api.SpiMaster;
import ioio.lib.api.TwiMaster;
import ioio.lib.api.TwiMaster.Rate;
import ioio.lib.api.Uart;
import ioio.lib.api.exception.ConnectionLostException;
import ioio.lib.api.exception.IncompatibilityException;
import ioio.lib.impl.IOIOProtocol.PwmScale;
import ioio.lib.impl.IncomingState.DisconnectListener;
import ioio.lib.spi.Log;

import java.io.IOException;

public class IOIOImpl implements IOIO, DisconnectListener {
	private static final String TAG = "IOIOImpl";
	private boolean disconnect_ = false;

	private static final byte[] REQUIRED_INTERFACE_ID = new byte[] { 'Y', 'T',
			'A', 'I', '0', '0', '0', '2' };

<<<<<<< HEAD
	private final IOIOConnection connection_;
	private final IncomingState incomingState_ = new IncomingState();
	private final boolean openPins_[] = new boolean[Constants.NUM_PINS];
	private final boolean openTwi_[] = new boolean[Constants.NUM_TWI_MODULES];
	private boolean openIcsp_ = false;
	private boolean openRgbLedMatrix_ = false;
	private final ModuleAllocator pwmAllocator_ = new ModuleAllocator(
			Constants.NUM_PWM_MODULES, "PWM");
	private final ModuleAllocator uartAllocator_ = new ModuleAllocator(
			Constants.NUM_UART_MODULES, "UART");
	private final ModuleAllocator spiAllocator_ = new ModuleAllocator(
			Constants.NUM_SPI_MODULES, "SPI");
	private final ModuleAllocator incapAllocatorDouble_ = new ModuleAllocator(
			Constants.INCAP_MODULES_DOUBLE, "INCAP_DOUBLE");
	private final ModuleAllocator incapAllocatorSingle_ = new ModuleAllocator(
			Constants.INCAP_MODULES_SINGLE, "INCAP_SINGLE");
=======
	private IOIOConnection connection_;
	private IncomingState incomingState_ = new IncomingState();
	private boolean openPins_[];
	private boolean openTwi_[];
	private boolean openIcsp_;
	private ModuleAllocator pwmAllocator_;
	private ModuleAllocator uartAllocator_;
	private ModuleAllocator spiAllocator_;
	private ModuleAllocator incapAllocatorDouble_;
	private ModuleAllocator incapAllocatorSingle_;
>>>>>>> ff307bb8
	IOIOProtocol protocol_;
	private State state_ = State.INIT;
	private Board.Hardware hardware_;

	public IOIOImpl(IOIOConnection con) {
		connection_ = con;
	}

	@Override
	public void waitForConnect() throws ConnectionLostException,
			IncompatibilityException {
		if (state_ == State.CONNECTED) {
			return;
		}
		if (state_ == State.DEAD) {
			throw new ConnectionLostException();
		}
		addDisconnectListener(this);
		Log.d(TAG, "Waiting for IOIO connection");
		try {
			try {
				Log.v(TAG, "Waiting for underlying connection");
				connection_.waitForConnect();
				synchronized (this) {
					if (disconnect_) {
						throw new ConnectionLostException();
					}
					protocol_ = new IOIOProtocol(connection_.getInputStream(),
							connection_.getOutputStream(), incomingState_);
					// Once this block exits, a disconnect will also involve
					// softClose().
				}
			} catch (ConnectionLostException e) {
				incomingState_.handleConnectionLost();
				throw e;
			}
			Log.v(TAG, "Waiting for handshake");
			incomingState_.waitConnectionEstablished();
			initBoard();
			Log.v(TAG, "Querying for required interface ID");
			checkInterfaceVersion();
			Log.v(TAG, "Required interface ID is supported");
			state_ = State.CONNECTED;
			Log.i(TAG, "IOIO connection established");
		} catch (ConnectionLostException e) {
			Log.d(TAG, "Connection lost / aborted");
			state_ = State.DEAD;
			throw e;
		} catch (IncompatibilityException e) {
			throw e;
		} catch (InterruptedException e) {
			Log.e(TAG, "Unexpected exception", e);
		}
	}

	@Override
	public synchronized void disconnect() {
		Log.d(TAG, "Client requested disconnect.");
		if (disconnect_) {
			return;
		}
		disconnect_ = true;
		try {
			if (protocol_ != null && !connection_.canClose()) {
				protocol_.softClose();
			}
		} catch (IOException e) {
			Log.e(TAG, "Soft close failed", e);
		}
		connection_.disconnect();
	}

	@Override
	public synchronized void disconnected() {
		state_ = State.DEAD;
		if (disconnect_) {
			return;
		}
		Log.d(TAG, "Physical disconnect.");
		disconnect_ = true;
		// The IOIOConnection doesn't necessarily know about the disconnect
		connection_.disconnect();
	}

	@Override
	public void waitForDisconnect() throws InterruptedException {
		incomingState_.waitDisconnect();
	}

	@Override
	public State getState() {
		return state_;
	}

	private void initBoard() throws IncompatibilityException {
		if (incomingState_.board_ == null) {
			throw new IncompatibilityException("Unknown board: "
					+ incomingState_.hardwareId_);
		}
		hardware_ = incomingState_.board_.hardware;
		openPins_ = new boolean[hardware_.numPins()];
		openTwi_ = new boolean[hardware_.numTwiModules()];
		openIcsp_ = false;
		pwmAllocator_ = new ModuleAllocator(hardware_.numPwmModules(), "PWM");
		uartAllocator_ = new ModuleAllocator(hardware_.numUartModules(), "UART");
		spiAllocator_ = new ModuleAllocator(hardware_.numSpiModules(), "SPI");
		incapAllocatorDouble_ = new ModuleAllocator(
				hardware_.incapDoubleModules(), "INCAP_DOUBLE");
		incapAllocatorSingle_ = new ModuleAllocator(
				hardware_.incapSingleModules(), "INCAP_SINGLE");
	}

	private void checkInterfaceVersion() throws IncompatibilityException,
			ConnectionLostException, InterruptedException {
		try {
			protocol_.checkInterface(REQUIRED_INTERFACE_ID);
		} catch (IOException e) {
			throw new ConnectionLostException(e);
		}
		if (!incomingState_.waitForInterfaceSupport()) {
			state_ = State.INCOMPATIBLE;
			Log.e(TAG, "Required interface ID is not supported");
			throw new IncompatibilityException(
					"IOIO firmware does not support required firmware: "
							+ new String(REQUIRED_INTERFACE_ID));
		}
	}

	synchronized void removeDisconnectListener(DisconnectListener listener) {
		incomingState_.removeDisconnectListener(listener);
	}

	synchronized void addDisconnectListener(DisconnectListener listener)
			throws ConnectionLostException {
		incomingState_.addDisconnectListener(listener);
	}

	synchronized void closePin(int pin) {
		try {
			checkState();
			if (!openPins_[pin]) {
				throw new IllegalStateException("Pin not open: " + pin);
			}
			protocol_.setPinDigitalIn(pin, DigitalInput.Spec.Mode.FLOATING);
			openPins_[pin] = false;
		} catch (IOException e) {
		} catch (ConnectionLostException e) {
		}
	}

	synchronized void closePwm(int pwmNum) {
		try {
			checkState();
			pwmAllocator_.releaseModule(pwmNum);
			protocol_.setPwmPeriod(pwmNum, 0, IOIOProtocol.PwmScale.SCALE_1X);
		} catch (IOException e) {
		} catch (ConnectionLostException e) {
		}
	}

	synchronized void closeUart(int uartNum) {
		try {
			checkState();
			uartAllocator_.releaseModule(uartNum);
			protocol_.uartClose(uartNum);
		} catch (IOException e) {
		} catch (ConnectionLostException e) {
		}
	}

	synchronized void closeTwi(int twiNum) {
		try {
			checkState();
			if (!openTwi_[twiNum]) {
				throw new IllegalStateException("TWI not open: " + twiNum);
			}
			openTwi_[twiNum] = false;
			final int[][] twiPins = hardware_.twiPins();
			openPins_[twiPins[twiNum][0]] = false;
			openPins_[twiPins[twiNum][1]] = false;
			protocol_.i2cClose(twiNum);
		} catch (IOException e) {
		} catch (ConnectionLostException e) {
		}
	}

	synchronized public void closeRgbLedMatrix() {
		try {
			checkState();
			if (!openRgbLedMatrix_) {
				throw new IllegalStateException("RGB LED matrix not open");
			}
			openRgbLedMatrix_ = false;
			for (int pin : Constants.RGB_LED_MATRIX_PINS) {
				openPins_[pin] = false;
			}
			protocol_.rgbLedMatrixEnable(0);
		} catch (IOException e) {
		} catch (ConnectionLostException e) {
		}
	}

	synchronized void closeIcsp() {
		try {
			checkState();
			if (!openIcsp_) {
				throw new IllegalStateException("ICSP not open");
			}
			openIcsp_ = false;
			final int[] icspPins = hardware_.icspPins();
			openPins_[icspPins[0]] = false;
			openPins_[icspPins[1]] = false;
			protocol_.icspClose();
		} catch (ConnectionLostException e) {
		} catch (IOException e) {
		}
	}

	synchronized void closeSpi(int spiNum) {
		try {
			checkState();
			spiAllocator_.releaseModule(spiNum);
			protocol_.spiClose(spiNum);
		} catch (IOException e) {
		} catch (ConnectionLostException e) {
		}
	}

	synchronized void closeIncap(int incapNum, boolean doublePrecision) {
		try {
			checkState();
			if (doublePrecision) {
				incapAllocatorDouble_.releaseModule(incapNum);
			} else {
				incapAllocatorSingle_.releaseModule(incapNum);
			}
			protocol_.incapClose(incapNum, doublePrecision);
		} catch (IOException e) {
		} catch (ConnectionLostException e) {
		}
	}

	@Override
	synchronized public void softReset() throws ConnectionLostException {
		checkState();
		try {
			protocol_.softReset();
		} catch (IOException e) {
			throw new ConnectionLostException(e);
		}
	}

	@Override
	synchronized public void hardReset() throws ConnectionLostException {
		checkState();
		try {
			protocol_.hardReset();
		} catch (IOException e) {
			throw new ConnectionLostException(e);
		}
	}

	@Override
	public String getImplVersion(VersionType v) throws ConnectionLostException {
		if (state_ == State.INIT) {
			throw new IllegalStateException(
					"Connection has not yet been established");
		}
		switch (v) {
		case HARDWARE_VER:
			return incomingState_.hardwareId_;
		case BOOTLOADER_VER:
			return incomingState_.bootloaderId_;
		case APP_FIRMWARE_VER:
			return incomingState_.firmwareId_;
		case IOIOLIB_VER:
			return "MIRR0004";
		}
		return null;
	}

	@Override
	public DigitalInput openDigitalInput(int pin)
			throws ConnectionLostException {
		return openDigitalInput(new DigitalInput.Spec(pin));
	}

	@Override
	public DigitalInput openDigitalInput(int pin, Mode mode)
			throws ConnectionLostException {
		return openDigitalInput(new DigitalInput.Spec(pin, mode));
	}

	@Override
	synchronized public DigitalInput openDigitalInput(DigitalInput.Spec spec)
			throws ConnectionLostException {
		checkState();
		hardware_.checkValidPin(spec.pin);
		checkPinFree(spec.pin);
		DigitalInputImpl result = new DigitalInputImpl(this, spec.pin);
		addDisconnectListener(result);
		openPins_[spec.pin] = true;
		incomingState_.addInputPinListener(spec.pin, result);
		try {
			protocol_.setPinDigitalIn(spec.pin, spec.mode);
			protocol_.setChangeNotify(spec.pin, true);
		} catch (IOException e) {
			result.close();
			throw new ConnectionLostException(e);
		}
		return result;
	}

	@Override
	public DigitalOutput openDigitalOutput(int pin,
			ioio.lib.api.DigitalOutput.Spec.Mode mode, boolean startValue)
			throws ConnectionLostException {
		return openDigitalOutput(new DigitalOutput.Spec(pin, mode), startValue);
	}

	@Override
	synchronized public DigitalOutput openDigitalOutput(
			DigitalOutput.Spec spec, boolean startValue)
			throws ConnectionLostException {
		checkState();
		hardware_.checkValidPin(spec.pin);
		checkPinFree(spec.pin);
		DigitalOutputImpl result = new DigitalOutputImpl(this, spec.pin, startValue);
		addDisconnectListener(result);
		openPins_[spec.pin] = true;
		try {
			protocol_.setPinDigitalOut(spec.pin, startValue, spec.mode);
		} catch (IOException e) {
			result.close();
			throw new ConnectionLostException(e);
		}
		return result;
	}

	@Override
	public DigitalOutput openDigitalOutput(int pin, boolean startValue)
			throws ConnectionLostException {
		return openDigitalOutput(new DigitalOutput.Spec(pin), startValue);
	}

	@Override
	public DigitalOutput openDigitalOutput(int pin)
			throws ConnectionLostException {
		return openDigitalOutput(new DigitalOutput.Spec(pin), false);
	}

	@Override
	synchronized public AnalogInput openAnalogInput(int pin)
			throws ConnectionLostException {
		checkState();
		hardware_.checkSupportsAnalogInput(pin);
		checkPinFree(pin);
		AnalogInputImpl result = new AnalogInputImpl(this, pin);
		addDisconnectListener(result);
		openPins_[pin] = true;
		incomingState_.addInputPinListener(pin, result);
		try {
			protocol_.setPinAnalogIn(pin);
			protocol_.setAnalogInSampling(pin, true);
		} catch (IOException e) {
			result.close();
			throw new ConnectionLostException(e);
		}
		return result;
	}

	@Override
	public PwmOutput openPwmOutput(int pin, int freqHz)
			throws ConnectionLostException {
		return openPwmOutput(new DigitalOutput.Spec(pin), freqHz);
	}

	@Override
	synchronized public PwmOutput openPwmOutput(DigitalOutput.Spec spec,
			int freqHz) throws ConnectionLostException {
		checkState();
		hardware_.checkSupportsPeripheralOutput(spec.pin);
		checkPinFree(spec.pin);
		int pwmNum = pwmAllocator_.allocateModule();

		int scale = 0;
		float baseUs;
		int period;
		while (true) {
			final int clk = 16000000 / IOIOProtocol.PwmScale.values()[scale].scale;
			period = clk / freqHz;
			if (period <= 65536) {
				baseUs = 1000000.0f / clk;
				break;
			}
			if (++scale >= PwmScale.values().length) {
				throw new IllegalArgumentException("Frequency too low: "
						+ freqHz);
			}
		}

		PwmImpl pwm = new PwmImpl(this, spec.pin, pwmNum, period, baseUs);
		addDisconnectListener(pwm);
		openPins_[spec.pin] = true;
		try {
			protocol_.setPinDigitalOut(spec.pin, false, spec.mode);
			protocol_.setPinPwm(spec.pin, pwmNum, true);
			protocol_.setPwmPeriod(pwmNum, period - 1,
					IOIOProtocol.PwmScale.values()[scale]);
		} catch (IOException e) {
			pwm.close();
			throw new ConnectionLostException(e);
		}
		return pwm;
	}

	@Override
	public Uart openUart(int rx, int tx, int baud, Uart.Parity parity,
			Uart.StopBits stopbits) throws ConnectionLostException {
		return openUart(rx == INVALID_PIN ? null : new DigitalInput.Spec(rx),
				tx == INVALID_PIN ? null : new DigitalOutput.Spec(tx), baud,
				parity, stopbits);
	}

	@Override
	synchronized public Uart openUart(DigitalInput.Spec rx,
			DigitalOutput.Spec tx, int baud, Uart.Parity parity,
			Uart.StopBits stopbits) throws ConnectionLostException {
		checkState();
		if (rx != null) {
			hardware_.checkSupportsPeripheralInput(rx.pin);
			checkPinFree(rx.pin);
		}
		if (tx != null) {
			hardware_.checkSupportsPeripheralOutput(tx.pin);
			checkPinFree(tx.pin);
		}
		int rxPin = rx != null ? rx.pin : INVALID_PIN;
		int txPin = tx != null ? tx.pin : INVALID_PIN;
		int uartNum = uartAllocator_.allocateModule();
		UartImpl uart = new UartImpl(this, txPin, rxPin, uartNum);
		addDisconnectListener(uart);
		incomingState_.addUartListener(uartNum, uart);
		try {
			if (rx != null) {
				openPins_[rx.pin] = true;
				protocol_.setPinDigitalIn(rx.pin, rx.mode);
				protocol_.setPinUart(rx.pin, uartNum, false, true);
			}
			if (tx != null) {
				openPins_[tx.pin] = true;
				protocol_.setPinDigitalOut(tx.pin, true, tx.mode);
				protocol_.setPinUart(tx.pin, uartNum, true, true);
			}
			boolean speed4x = true;
			int rate = Math.round(4000000.0f / baud) - 1;
			if (rate > 65535) {
				speed4x = false;
				rate = Math.round(1000000.0f / baud) - 1;
			}
			protocol_.uartConfigure(uartNum, rate, speed4x, stopbits, parity);
		} catch (IOException e) {
			uart.close();
			throw new ConnectionLostException(e);
		}
		return uart;
	}

	@Override
	synchronized public TwiMaster openTwiMaster(int twiNum, Rate rate,
			boolean smbus) throws ConnectionLostException {
		checkState();
		checkTwiFree(twiNum);
		final int[][] twiPins = hardware_.twiPins();
		checkPinFree(twiPins[twiNum][0]);
		checkPinFree(twiPins[twiNum][1]);
		openPins_[twiPins[twiNum][0]] = true;
		openPins_[twiPins[twiNum][1]] = true;
		openTwi_[twiNum] = true;
		TwiMasterImpl twi = new TwiMasterImpl(this, twiNum);
		addDisconnectListener(twi);
		incomingState_.addTwiListener(twiNum, twi);
		try {
			protocol_.i2cConfigureMaster(twiNum, rate, smbus);
		} catch (IOException e) {
			twi.close();
			throw new ConnectionLostException(e);
		}
		return twi;
	}

	@Override
	synchronized public IcspMaster openIcspMaster()
			throws ConnectionLostException {
		checkState();
		checkIcspFree();
		final int[] icspPins = hardware_.icspPins();
		checkPinFree(icspPins[0]);
		checkPinFree(icspPins[1]);
		checkPinFree(icspPins[2]);
		openPins_[icspPins[0]] = true;
		openPins_[icspPins[1]] = true;
		openPins_[icspPins[2]] = true;
		openIcsp_ = true;
		IcspMasterImpl icsp = new IcspMasterImpl(this);
		addDisconnectListener(icsp);
		incomingState_.addIcspListener(icsp);
		try {
			protocol_.icspOpen();
		} catch (IOException e) {
			icsp.close();
			throw new ConnectionLostException(e);
		}
		return icsp;
	}

	@Override
	public RgbLedMatrix openRgbLedMatrix(RgbLedMatrix.Matrix kind)
			throws ConnectionLostException {
		checkState();
		checkRgbLedMatrixFree();
		for (int pin : Constants.RGB_LED_MATRIX_PINS) {
			checkPinFree(pin);
		}
		for (int pin : Constants.RGB_LED_MATRIX_PINS) {
			openPins_[pin] = true;
		}
		openRgbLedMatrix_ = true;
		RgbLedMatrixImpl result = new RgbLedMatrixImpl(this, kind);
		addDisconnectListener(result);
		try {
			protocol_.rgbLedMatrixEnable(RgbLedMatrixImpl.getShifterLen(kind));
		} catch (IOException e) {
			result.close();
			throw new ConnectionLostException(e);
		}
		return result;
	}

	@Override
	public SpiMaster openSpiMaster(int miso, int mosi, int clk,
			int slaveSelect, SpiMaster.Rate rate)
			throws ConnectionLostException {
		return openSpiMaster(miso, mosi, clk, new int[] { slaveSelect }, rate);
	}

	@Override
	public SpiMaster openSpiMaster(int miso, int mosi, int clk,
			int[] slaveSelect, SpiMaster.Rate rate)
			throws ConnectionLostException {
		DigitalOutput.Spec[] slaveSpecs = new DigitalOutput.Spec[slaveSelect.length];
		for (int i = 0; i < slaveSelect.length; ++i) {
			slaveSpecs[i] = new DigitalOutput.Spec(slaveSelect[i]);
		}
		return openSpiMaster(new DigitalInput.Spec(miso, Mode.PULL_UP),
				new DigitalOutput.Spec(mosi), new DigitalOutput.Spec(clk),
				slaveSpecs, new SpiMaster.Config(rate));
	}

	@Override
	synchronized public SpiMaster openSpiMaster(DigitalInput.Spec miso,
			DigitalOutput.Spec mosi, DigitalOutput.Spec clk,
			DigitalOutput.Spec[] slaveSelect, SpiMaster.Config config)
			throws ConnectionLostException {
		checkState();
		int ssPins[] = new int[slaveSelect.length];
		checkPinFree(miso.pin);
		hardware_.checkSupportsPeripheralInput(miso.pin);
		checkPinFree(mosi.pin);
		hardware_.checkSupportsPeripheralOutput(mosi.pin);
		checkPinFree(clk.pin);
		hardware_.checkSupportsPeripheralOutput(clk.pin);
		for (int i = 0; i < slaveSelect.length; ++i) {
			checkPinFree(slaveSelect[i].pin);
			ssPins[i] = slaveSelect[i].pin;
		}

		int spiNum = spiAllocator_.allocateModule();
		SpiMasterImpl spi = new SpiMasterImpl(this, spiNum, mosi.pin, miso.pin,
				clk.pin, ssPins);
		addDisconnectListener(spi);

		openPins_[miso.pin] = true;
		openPins_[mosi.pin] = true;
		openPins_[clk.pin] = true;
		for (int i = 0; i < slaveSelect.length; ++i) {
			openPins_[slaveSelect[i].pin] = true;
		}

		incomingState_.addSpiListener(spiNum, spi);
		try {
			protocol_.setPinDigitalIn(miso.pin, miso.mode);
			protocol_.setPinSpi(miso.pin, 1, true, spiNum);
			protocol_.setPinDigitalOut(mosi.pin, true, mosi.mode);
			protocol_.setPinSpi(mosi.pin, 0, true, spiNum);
			protocol_.setPinDigitalOut(clk.pin, config.invertClk, clk.mode);
			protocol_.setPinSpi(clk.pin, 2, true, spiNum);
			for (DigitalOutput.Spec spec : slaveSelect) {
				protocol_.setPinDigitalOut(spec.pin, true, spec.mode);
			}
			protocol_.spiConfigureMaster(spiNum, config);
		} catch (IOException e) {
			spi.close();
			throw new ConnectionLostException(e);
		}
		return spi;
	}

	@Override
	public PulseInput openPulseInput(Spec spec, ClockRate rate, PulseMode mode,
			boolean doublePrecision) throws ConnectionLostException {
		checkState();
		checkPinFree(spec.pin);
		hardware_.checkSupportsPeripheralInput(spec.pin);
		int incapNum = doublePrecision ? incapAllocatorDouble_.allocateModule()
				: incapAllocatorSingle_.allocateModule();
		IncapImpl incap = new IncapImpl(this, mode, incapNum, spec.pin,
				rate.hertz, mode.scaling, doublePrecision);
		addDisconnectListener(incap);
		incomingState_.addIncapListener(incapNum, incap);
		openPins_[spec.pin] = true;
		try {
			protocol_.setPinDigitalIn(spec.pin, spec.mode);
			protocol_.setPinIncap(spec.pin, incapNum, true);
			protocol_.incapConfigure(incapNum, doublePrecision,
					mode.ordinal() + 1, rate.ordinal());
		} catch (IOException e) {
			incap.close();
			throw new ConnectionLostException(e);
		}
		return incap;
	}

	@Override
	public PulseInput openPulseInput(int pin, PulseMode mode)
			throws ConnectionLostException {
		return openPulseInput(new DigitalInput.Spec(pin), ClockRate.RATE_16MHz,
				mode, true);
	}

	private void checkPinFree(int pin) {
		if (openPins_[pin]) {
			throw new IllegalArgumentException("Pin already open: " + pin);
		}
	}

	private void checkTwiFree(int twi) {
		if (openTwi_[twi]) {
			throw new IllegalArgumentException("TWI already open: " + twi);
		}
	}

	private void checkIcspFree() {
		if (openIcsp_) {
			throw new IllegalArgumentException("ICSP already open");
		}
	}

	private void checkRgbLedMatrixFree() {
		if (openRgbLedMatrix_) {
			throw new IllegalArgumentException("RGB LED matrix already open");
		}
	}

	private void checkState() throws ConnectionLostException {
		if (state_ == State.DEAD) {
			throw new ConnectionLostException();
		}
		if (state_ == State.INCOMPATIBLE) {
			throw new IllegalStateException(
					"Incompatibility has been reported - IOIO cannot be used");
		}
		if (state_ != State.CONNECTED) {
			throw new IllegalStateException(
					"Connection has not yet been established");
		}
	}

	@Override
	public synchronized void beginBatch() throws ConnectionLostException {
		checkState();
		protocol_.beginBatch();
	}

	@Override
	public synchronized void endBatch() throws ConnectionLostException {
		checkState();
		try {
			protocol_.endBatch();
		} catch (IOException e) {
			throw new ConnectionLostException(e);
		}
	}
}<|MERGE_RESOLUTION|>--- conflicted
+++ resolved
@@ -60,35 +60,17 @@
 	private static final byte[] REQUIRED_INTERFACE_ID = new byte[] { 'Y', 'T',
 			'A', 'I', '0', '0', '0', '2' };
 
-<<<<<<< HEAD
-	private final IOIOConnection connection_;
-	private final IncomingState incomingState_ = new IncomingState();
-	private final boolean openPins_[] = new boolean[Constants.NUM_PINS];
-	private final boolean openTwi_[] = new boolean[Constants.NUM_TWI_MODULES];
-	private boolean openIcsp_ = false;
-	private boolean openRgbLedMatrix_ = false;
-	private final ModuleAllocator pwmAllocator_ = new ModuleAllocator(
-			Constants.NUM_PWM_MODULES, "PWM");
-	private final ModuleAllocator uartAllocator_ = new ModuleAllocator(
-			Constants.NUM_UART_MODULES, "UART");
-	private final ModuleAllocator spiAllocator_ = new ModuleAllocator(
-			Constants.NUM_SPI_MODULES, "SPI");
-	private final ModuleAllocator incapAllocatorDouble_ = new ModuleAllocator(
-			Constants.INCAP_MODULES_DOUBLE, "INCAP_DOUBLE");
-	private final ModuleAllocator incapAllocatorSingle_ = new ModuleAllocator(
-			Constants.INCAP_MODULES_SINGLE, "INCAP_SINGLE");
-=======
 	private IOIOConnection connection_;
 	private IncomingState incomingState_ = new IncomingState();
 	private boolean openPins_[];
 	private boolean openTwi_[];
 	private boolean openIcsp_;
+	private boolean openRgbLedMatrix_ = false;
 	private ModuleAllocator pwmAllocator_;
 	private ModuleAllocator uartAllocator_;
 	private ModuleAllocator spiAllocator_;
 	private ModuleAllocator incapAllocatorDouble_;
 	private ModuleAllocator incapAllocatorSingle_;
->>>>>>> ff307bb8
 	IOIOProtocol protocol_;
 	private State state_ = State.INIT;
 	private Board.Hardware hardware_;
@@ -282,7 +264,7 @@
 				throw new IllegalStateException("RGB LED matrix not open");
 			}
 			openRgbLedMatrix_ = false;
-			for (int pin : Constants.RGB_LED_MATRIX_PINS) {
+			for (int pin : hardware_.rgbLedMatrixPins()) {
 				openPins_[pin] = false;
 			}
 			protocol_.rgbLedMatrixEnable(0);
@@ -610,10 +592,10 @@
 			throws ConnectionLostException {
 		checkState();
 		checkRgbLedMatrixFree();
-		for (int pin : Constants.RGB_LED_MATRIX_PINS) {
+		for (int pin : hardware_.rgbLedMatrixPins()) {
 			checkPinFree(pin);
 		}
-		for (int pin : Constants.RGB_LED_MATRIX_PINS) {
+		for (int pin : hardware_.rgbLedMatrixPins()) {
 			openPins_[pin] = true;
 		}
 		openRgbLedMatrix_ = true;
