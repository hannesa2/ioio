package ioio.lib.util;

import ioio.lib.api.IOIO;
import ioio.lib.api.IOIOFactory;
import ioio.lib.api.exception.ConnectionLostException;
import ioio.lib.api.exception.IncompatibilityException;
import android.app.Activity;
import android.util.Log;

/**
 * A convenience class for easy creation of IOIO-based applications.
 * 
 * It is used by creating a concrete Activity in your application, which extends
 * this class. This class then takes care of proper creation and abortion of the
 * IOIO connection and of a dedicated thread for IOIO communication.
 * 
 * In the intended usage the client should extend this class and implement
 * {@link #createIOIOThread()}, which should return an implementation of the
 * IOIOThread abstract class. In this implementation, the client implements the
 * {@link IOIOThread#setup()} method, which gets called as soon as communication
 * with the IOIO is established, and the {@link IOIOThread#loop()} method, which
 * gets called repetitively as long as the IOIO is connected. Both methods
 * should access the {@link IOIOThread#ioio_} field for controlling the IOIO.
 * 
 */
public abstract class AbstractIOIOActivity extends Activity {
	private IOIOThread ioio_thread_;

	/**
	 * Subclasses should call this method from their own onResume() if
	 * overloaded. It takes care of connecting with the IOIO.
	 */
	@Override
	protected void onResume() {
		super.onResume();
		ioio_thread_ = createIOIOThread();
		ioio_thread_.start();
	}

	/**
	 * Subclasses should call this method from their own onPause() if
	 * overloaded. It takes care of disconnecting from the IOIO.
	 */
	@Override
	protected void onPause() {
		super.onPause();
		ioio_thread_.abort();
		try {
			ioio_thread_.join();
		} catch (InterruptedException e) {
		}
	}

	/**
	 * Subclasses should implement this method by returning a concrete subclass
	 * of {@link IOIOThread}.
	 * 
	 * @return An implementation of {@link IOIOThread}
	 */
	protected abstract IOIOThread createIOIOThread();

	/**
	 * An abstract class, which facilitates a thread dedicated for IOIO
	 * communication.
	 */
	protected abstract class IOIOThread extends Thread {
		/** Subclasses should use this field for controlling the IOIO. */
		protected IOIO ioio_;
		private boolean abort_ = false;
		private boolean connected_ = true;

		/** Not relevant to subclasses. */
		@Override
		public final void run() {
			super.run();
			while (true) {
				try {
					synchronized (this) {
						if (abort_) {
							break;
						}
						ioio_ = IOIOFactory.create();
					}
					ioio_.waitForConnect();
					connected_ = true;
					setup();
					while (!abort_) {
						loop();
					}
					ioio_.disconnect();
				} catch (ConnectionLostException e) {
					if (abort_) {
						break;
					}
				} catch (InterruptedException e) {
					ioio_.disconnect();
					break;
				} catch (IncompatibilityException e) {
					Log.e("AbstractIOIOActivity",
							"Incompatible IOIO firmware", e);
					incompatible();
					// nothing to do - just wait until physical disconnection
					try {
						ioio_.waitForDisconnect();
					} catch (InterruptedException e1) {
						ioio_.disconnect();
					}
				} catch (Exception e) {
					Log.e("AbstractIOIOActivity",
							"Unexpected exception caught", e);
					ioio_.disconnect();
					break;
				} finally {
<<<<<<< HEAD
					if (ioio_ != null) {
						try {
							ioio_.waitForDisconnect();
						} catch (InterruptedException e) {
						}
=======
					try {
						if (ioio_ != null) {
							ioio_.waitForDisconnect();
							if (connected_) {
								disconnected();
							}
						}
					} catch (InterruptedException e) {
>>>>>>> 84e4d7b2
					}
				}
			}
		}

		/**
		 * Subclasses should override this method for performing operations to
		 * be done once as soon as IOIO communication is established. Typically,
		 * this will include opening pins and modules using the openXXX()
		 * methods of the {@link #ioio_} field.
		 */
		protected void setup() throws ConnectionLostException,
				InterruptedException {
		}

		/**
		 * Subclasses should override this method for performing operations to
		 * be done repetitively as long as IOIO communication persists.
		 * Typically, this will be the main logic of the application, processing
		 * inputs and producing outputs.
		 */
		protected void loop() throws ConnectionLostException,
				InterruptedException {
			sleep(100000);
		}

		/**
		 * Subclasses should override this method for performing operations to
		 * be done once as soon as IOIO communication is lost or closed.
		 * Typically, this will include GUI changes corresponding to the change.
		 * This method will only be called if setup() has been called.
		 * The {@link #ioio_} member must not be used from within this method.
		 */
		protected void disconnected() throws InterruptedException {
		}

		/**
		 * Subclasses should override this method for performing operations to
		 * be done if an incompatible IOIO firmware is detected.
		 * The {@link #ioio_} member must not be used from within this method.
		 * This method will only be called once, until a compatible IOIO is
		 * connected (i.e. {@link #setup()} gets called).
		 */
		protected void incompatible() {
		}

		/** Not relevant to subclasses. */
		public synchronized final void abort() {
			abort_ = true;
			if (ioio_ != null) {
				ioio_.disconnect();
			}
			if (connected_) {
				interrupt();
			}
		}
	}
}<|MERGE_RESOLUTION|>--- conflicted
+++ resolved
@@ -111,13 +111,6 @@
 					ioio_.disconnect();
 					break;
 				} finally {
-<<<<<<< HEAD
-					if (ioio_ != null) {
-						try {
-							ioio_.waitForDisconnect();
-						} catch (InterruptedException e) {
-						}
-=======
 					try {
 						if (ioio_ != null) {
 							ioio_.waitForDisconnect();
@@ -126,7 +119,6 @@
 							}
 						}
 					} catch (InterruptedException e) {
->>>>>>> 84e4d7b2
 					}
 				}
 			}
