<?xml version="1.0" encoding="UTF-8"?>
<configurationDescriptor version="62">
  <logicalFolder name="root" displayName="root" projectFiles="true">
    <logicalFolder name="HeaderFiles"
                   displayName="Header Files"
                   projectFiles="true">
      <logicalFolder name="ADB" displayName="ADB" projectFiles="true">
        <itemPath>../libconn/adb.h</itemPath>
        <itemPath>../libconn/adb_file.h</itemPath>
      </logicalFolder>
      <logicalFolder name="BLAPI" displayName="BLAPI" projectFiles="true">
        <itemPath>../blapi/version.h</itemPath>
      </logicalFolder>
      <logicalFolder name="Bootloader" displayName="Bootloader" projectFiles="true">
        <itemPath>auth.h</itemPath>
        <itemPath>bootloader.h</itemPath>
        <itemPath>bootloader_defs.h</itemPath>
        <itemPath>dumpsys.h</itemPath>
        <itemPath>ioio_file.h</itemPath>
        <itemPath>xml.h</itemPath>
      </logicalFolder>
      <logicalFolder name="Common" displayName="Common" projectFiles="true">
        <itemPath>../microchip/include/Compiler.h</itemPath>
        <itemPath>../microchip/include/GenericTypeDefs.h</itemPath>
        <itemPath>../microchip/include/struct_queue.h</itemPath>
        <itemPath>../microchip/include/timer.h</itemPath>
        <itemPath>../microchip/include/uart2.h</itemPath>
      </logicalFolder>
      <itemPath>board.h</itemPath>
      <itemPath>flash.h</itemPath>
      <itemPath>../common/logging.h</itemPath>
    </logicalFolder>
    <logicalFolder name="LibraryFiles"
                   displayName="Library Files"
                   projectFiles="true">
    </logicalFolder>
    <logicalFolder name="LinkerScript"
                   displayName="Linker Files"
                   projectFiles="true">
      <itemPath>../common/dummy.gld</itemPath>
    </logicalFolder>
    <logicalFolder name="ObjectFiles"
                   displayName="Object Files"
                   projectFiles="true">
    </logicalFolder>
    <logicalFolder name="SourceFiles"
                   displayName="Source Files"
                   projectFiles="true">
      <logicalFolder name="Bootloader" displayName="Bootloader" projectFiles="true">
        <itemPath>auth.c</itemPath>
        <itemPath>dumpsys.c</itemPath>
        <itemPath>flash.c</itemPath>
        <itemPath>ioio_file.c</itemPath>
        <itemPath>version.c</itemPath>
        <itemPath>xml.c</itemPath>
      </logicalFolder>
      <logicalFolder name="Common" displayName="Common" projectFiles="true">
        <itemPath>../common/logging.c</itemPath>
        <itemPath>../microchip/common/uart2.c</itemPath>
      </logicalFolder>
      <itemPath>main.c</itemPath>
      <itemPath>usb_int.s</itemPath>
    </logicalFolder>
    <logicalFolder name="ExternalFiles"
                   displayName="Important Files"
                   projectFiles="false">
      <itemPath>Makefile</itemPath>
      <itemPath>boot_BLAPI_1.gld</itemPath>
      <itemPath>boot_IOIO0000.gld</itemPath>
      <itemPath>boot_IOIO0001.gld</itemPath>
      <itemPath>boot_IOIO0002.gld</itemPath>
      <itemPath>boot_IOIO0003.gld</itemPath>
    </logicalFolder>
  </logicalFolder>
  <projectmakefile>Makefile</projectmakefile>
  <confs>
    <conf name="SPRK0012" type="2">
      <toolsSet>
        <developmentServer>localhost</developmentServer>
        <targetDevice>PIC24FJ128DA106</targetDevice>
        <targetHeader></targetHeader>
        <platformTool>PICkit3PlatformTool</platformTool>
        <languageToolchain>C30</languageToolchain>
        <languageToolchainVersion>3_24</languageToolchainVersion>
        <platform>3</platform>
      </toolsSet>
      <compileType>
        <linkerTool>
          <linkerLibItems>
          </linkerLibItems>
        </linkerTool>
      </compileType>
      <C30>
        <property key="optimization-level" value="s"/>
        <property key="preprocessor-macros" value="BOARD_VER=1012;NDEBUG"/>
        <property key="code-model" value="default"/>
        <property key="const-model" value="const-in-data"/>
        <property key="enable-procedural-abstraction" value="false"/>
        <property key="enable-ansi-warnings" value="false"/>
        <property key="enable-short-double" value="true"/>
        <property key="extra-include-directories"
                  value=".;..;../blapi;../microchip/include;../microchip/include/USB  ;../microchip/USB;../common"/>
        <property key="post-instruction-scheduling" value="default"/>
        <property key="enable-unroll-loops" value="false"/>
        <property key="data-model" value="large-data"/>
        <property key="isolate-each-function" value="false"/>
        <property key="enable-fatal-warnings" value="false"/>
        <property key="enable-omit-frame-pointer" value="false"/>
        <property key="enable-ansi-std" value="false"/>
        <property key="enable-all-warnings" value="true"/>
        <property key="pre-instruction-scheduling" value="default"/>
        <property key="scalar-model" value="large-scalar"/>
      </C30>
      <C30-AS>
        <property key="omit-debug-dirs" value="false"/>
        <property key="extra-include-directories-for-assembler" value=".."/>
        <property key="preprocessor-macros" value=""/>
        <property key="list-file" value=""/>
        <property key="list-source" value="false"/>
        <property key="list-assembly" value="false"/>
        <property key="relax" value="false"/>
        <property key="extra-include-directories-for-preprocessor" value=""/>
        <property key="warning-level" value="emit-warnings"/>
        <property key="list-section-info" value="false"/>
        <property key="omit-forms" value="false"/>
        <property key="list-symbols" value="false"/>
        <property key="keep-locals" value="false"/>
        <property key="false-conditionals" value="false"/>
        <property key="expand-macros" value="false"/>
        <property key="assembler-symbols" value=""/>
      </C30-AS>
      <C30-LD>
        <property key="preprocessor-macros" value=""/>
        <property key="general-code-protect" value="no_code_protect"/>
        <property key="secure-write-protect" value="no_write_protect"/>
        <property key="warn-section-align" value="false"/>
        <property key="heap-size" value="512"/>
        <property key="remove-unused-sections" value="true"/>
        <property key="stack-size" value=""/>
        <property key="linker-symbols" value=""/>
        <property key="trace-symbols" value=""/>
        <property key="map-file" value="&quot;$(BINDIR_)$(TARGETBASE).map&quot;"/>
        <property key="enable-pack-data" value="true"/>
        <property key="boot-eeprom" value="no_eeprom"/>
        <property key="general-write-protect" value="no_write_protect"/>
        <property key="enable-handles" value="true"/>
        <property key="enable-data-init" value="true"/>
        <property key="secure-flash" value="no_flash"/>
        <property key="generate-cross-reference-file" value="false"/>
<<<<<<< HEAD
        <property key="report-memory-usage" value="true"/>
        <property key="boot-flash" value="no_flash"/>
        <property key="boot-write-protect" value="no_write_protect"/>
=======
>>>>>>> d34a299a
        <property key="input-libraries" value="conn"/>
        <property key="secure-ram" value="no_ram"/>
        <property key="enable-check-sections" value="false"/>
        <property key="enable-default-isr" value="true"/>
        <property key="symbol-stripping" value="keep-all"/>
        <property key="boot-ram" value="no_ram"/>
        <property key="extra-lib-directories" value="../libconn/dist/PIC24FJ128DA106"/>
        <property key="secure-eeprom" value="no_eeprom"/>
<<<<<<< HEAD
=======
        <property key="extra-lib-directories" value="../libconn/dist/PIC24FJ128DA106"/>
>>>>>>> d34a299a
        <appendMe value="-Tboot_IOIO0001.gld"/>
      </C30-LD>
      <C30Global>
        <property key="fast-math" value="false"/>
        <property key="legacy-libc" value="false"/>
      </C30Global>
      <PICkit3PlatformTool>
        <property key="UART 4" value="true"/>
        <property key="UART 3" value="true"/>
        <property key="UART 2" value="true"/>
        <property key="UART 1" value="true"/>
        <property key="programoptions.preserveprogramrange" value="false"/>
        <property key="programoptions.eraseb4program" value="true"/>
        <property key="memories.id" value="false"/>
        <property key="ToolFirmwareFilePath"
                  value="Press to browse for a specific firmware version"/>
        <property key="memories.eeprom" value="false"/>
        <property key="SecureSegment.SegmentProgramming" value="FullChipProgramming"/>
        <property key="COMPARATOR" value="true"/>
        <property key="programoptions.usehighvoltageonmclr" value="false"/>
        <property key="INPUT CAPTURE 9" value="true"/>
        <property key="INPUT CAPTURE 8" value="true"/>
        <property key="INPUT CAPTURE 7" value="true"/>
        <property key="INPUT CAPTURE 6" value="true"/>
        <property key="INPUT CAPTURE 5" value="true"/>
        <property key="INPUT CAPTURE 4" value="true"/>
        <property key="INPUT CAPTURE 3" value="true"/>
        <property key="INPUT CAPTURE 2" value="true"/>
        <property key="RTCC" value="true"/>
        <property key="INPUT CAPTURE 1" value="true"/>
        <property key="programoptions.preserveeeprom" value="false"/>
        <property key="ADC 1" value="true"/>
        <property key="OUTPUT COMPARE 9" value="true"/>
        <property key="OUTPUT COMPARE 8" value="true"/>
        <property key="OUTPUT COMPARE 7" value="true"/>
        <property key="hwtoolclock.frcindebug" value="false"/>
        <property key="OUTPUT COMPARE 6" value="true"/>
        <property key="OUTPUT COMPARE 5" value="true"/>
        <property key="OUTPUT COMPARE 4" value="true"/>
        <property key="memories.programmemory" value="true"/>
        <property key="OUTPUT COMPARE 3" value="true"/>
        <property key="OUTPUT COMPARE 2" value="true"/>
        <property key="OUTPUT COMPARE 1" value="true"/>
        <property key="poweroptions.powerenable" value="false"/>
        <property key="memories.programmemory.start" value="0x0"/>
<<<<<<< HEAD
        <property key="ToolFirmwareOption.UseLatestFirmware" value="true"/>
        <property key="programoptions.preserveprogramrange.start" value="0x0"/>
=======
        <property key="programoptions.preserveprogramrange.start" value="0x0"/>
        <property key="ToolFirmwareOption.UseLatestFirmware" value="true"/>
>>>>>>> d34a299a
        <property key="AutoSelectMemRanges" value="auto"/>
        <property key="voltagevalue" value="3.25"/>
        <property key="memories.programmemory.end" value="0x157f7"/>
        <property key="TIMER5" value="true"/>
        <property key="SPI 3" value="true"/>
        <property key="TIMER4" value="true"/>
        <property key="SPI 2" value="true"/>
        <property key="TIMER3" value="true"/>
        <property key="SPI 1" value="true"/>
        <property key="TIMER2" value="true"/>
        <property key="TIMER1" value="true"/>
        <property key="programmertogo.imagename" value=""/>
        <property key="CTMU" value="true"/>
<<<<<<< HEAD
=======
        <property key="programmertogo.imagename" value=""/>
        <property key="UCNFG1" value="true"/>
>>>>>>> d34a299a
        <property key="CLOCK CONTROL" value="true"/>
        <property key="UCNFG1" value="true"/>
        <property key="GRAPHICS" value="true"/>
        <property key="CRC" value="true"/>
        <property key="I2C3" value="true"/>
        <property key="I2C2" value="true"/>
        <property key="I2C1" value="true"/>
        <property key="programoptions.preserveprogramrange.end" value="0xff"/>
        <property key="Freeze All Other Peripherals" value="true"/>
        <property key="programoptions.preserveprogramrange.end" value="0xff"/>
      </PICkit3PlatformTool>
    </conf>
    <conf name="SPRK0013" type="2">
      <toolsSet>
        <developmentServer>localhost</developmentServer>
        <targetDevice>PIC24FJ128DA206</targetDevice>
        <targetHeader></targetHeader>
        <platformTool>PICkit3PlatformTool</platformTool>
        <languageToolchain>C30</languageToolchain>
        <languageToolchainVersion>3_24</languageToolchainVersion>
        <platform>3</platform>
      </toolsSet>
      <compileType>
        <linkerTool>
          <linkerLibItems>
          </linkerLibItems>
        </linkerTool>
      </compileType>
      <C30>
        <property key="optimization-level" value="s"/>
        <property key="preprocessor-macros" value="BOARD_VER=1013;NDEBUG"/>
        <property key="code-model" value="default"/>
        <property key="const-model" value="const-in-data"/>
        <property key="enable-procedural-abstraction" value="false"/>
        <property key="enable-ansi-warnings" value="false"/>
        <property key="enable-short-double" value="true"/>
        <property key="extra-include-directories"
                  value=".;..;../blapi;../microchip/include;../microchip/include/USB;../microchip/USB;../common"/>
        <property key="post-instruction-scheduling" value="default"/>
        <property key="enable-unroll-loops" value="false"/>
        <property key="data-model" value="large-data"/>
        <property key="isolate-each-function" value="false"/>
        <property key="enable-fatal-warnings" value="false"/>
        <property key="enable-omit-frame-pointer" value="false"/>
        <property key="enable-ansi-std" value="false"/>
        <property key="enable-all-warnings" value="true"/>
        <property key="pre-instruction-scheduling" value="default"/>
        <property key="scalar-model" value="large-scalar"/>
      </C30>
      <C30-AS>
        <property key="omit-debug-dirs" value="false"/>
        <property key="extra-include-directories-for-assembler" value=".."/>
        <property key="preprocessor-macros" value=""/>
        <property key="list-file" value=""/>
        <property key="list-source" value="false"/>
        <property key="list-assembly" value="false"/>
        <property key="relax" value="false"/>
        <property key="extra-include-directories-for-preprocessor" value=""/>
        <property key="warning-level" value="emit-warnings"/>
        <property key="list-section-info" value="false"/>
        <property key="omit-forms" value="false"/>
        <property key="list-symbols" value="false"/>
        <property key="keep-locals" value="false"/>
        <property key="false-conditionals" value="false"/>
        <property key="expand-macros" value="false"/>
        <property key="assembler-symbols" value=""/>
      </C30-AS>
      <C30-LD>
        <property key="preprocessor-macros" value=""/>
        <property key="general-code-protect" value="no_code_protect"/>
        <property key="secure-write-protect" value="no_write_protect"/>
        <property key="warn-section-align" value="false"/>
        <property key="heap-size" value="512"/>
        <property key="remove-unused-sections" value="false"/>
        <property key="stack-size" value=""/>
        <property key="linker-symbols" value=""/>
        <property key="trace-symbols" value=""/>
        <property key="map-file" value="&quot;$(BINDIR_)$(TARGETBASE).map&quot;"/>
        <property key="enable-pack-data" value="true"/>
        <property key="boot-eeprom" value="no_eeprom"/>
        <property key="general-write-protect" value="no_write_protect"/>
        <property key="enable-handles" value="true"/>
        <property key="enable-data-init" value="true"/>
        <property key="secure-flash" value="no_flash"/>
<<<<<<< HEAD
        <property key="generate-cross-reference-file" value="false"/>
        <property key="report-memory-usage" value="true"/>
        <property key="boot-flash" value="no_flash"/>
        <property key="boot-write-protect" value="no_write_protect"/>
=======
        <property key="boot-write-protect" value="no_write_protect"/>
        <property key="boot-flash" value="no_flash"/>
        <property key="report-memory-usage" value="true"/>
        <property key="generate-cross-reference-file" value="false"/>
>>>>>>> d34a299a
        <property key="input-libraries" value="conn"/>
        <property key="secure-ram" value="no_ram"/>
        <property key="enable-check-sections" value="false"/>
        <property key="enable-default-isr" value="true"/>
        <property key="symbol-stripping" value="keep-all"/>
        <property key="boot-ram" value="no_ram"/>
        <property key="extra-lib-directories" value="../libconn/dist/PIC24FJ128DA206"/>
        <property key="secure-eeprom" value="no_eeprom"/>
<<<<<<< HEAD
=======
        <property key="extra-lib-directories" value="../libconn/dist/PIC24FJ128DA206"/>
>>>>>>> d34a299a
        <appendMe value="-Tboot_IOIO0002.gld"/>
      </C30-LD>
      <C30Global>
      </C30Global>
      <PICkit3PlatformTool>
        <property key="UART 4" value="true"/>
        <property key="UART 3" value="true"/>
        <property key="UART 2" value="true"/>
        <property key="UART 1" value="true"/>
        <property key="programoptions.eraseb4program" value="true"/>
        <property key="memories.id" value="false"/>
        <property key="memories.eeprom" value="false"/>
        <property key="COMPARATOR" value="true"/>
        <property key="programoptions.usehighvoltageonmclr" value="false"/>
        <property key="INPUT CAPTURE 9" value="true"/>
        <property key="INPUT CAPTURE 8" value="true"/>
        <property key="INPUT CAPTURE 7" value="true"/>
        <property key="INPUT CAPTURE 6" value="true"/>
        <property key="INPUT CAPTURE 5" value="true"/>
        <property key="INPUT CAPTURE 4" value="true"/>
        <property key="INPUT CAPTURE 3" value="true"/>
        <property key="INPUT CAPTURE 2" value="true"/>
        <property key="RTCC" value="true"/>
        <property key="INPUT CAPTURE 1" value="true"/>
        <property key="ADC 1" value="true"/>
        <property key="OUTPUT COMPARE 9" value="true"/>
        <property key="OUTPUT COMPARE 8" value="true"/>
        <property key="OUTPUT COMPARE 7" value="true"/>
        <property key="OUTPUT COMPARE 6" value="true"/>
        <property key="OUTPUT COMPARE 5" value="true"/>
        <property key="OUTPUT COMPARE 4" value="true"/>
        <property key="memories.programmemory" value="true"/>
        <property key="OUTPUT COMPARE 3" value="true"/>
        <property key="OUTPUT COMPARE 2" value="true"/>
        <property key="OUTPUT COMPARE 1" value="true"/>
        <property key="poweroptions.powerenable" value="false"/>
        <property key="memories.programmemory.start" value="0x0"/>
        <property key="AutoSelectMemRanges" value="auto"/>
        <property key="voltagevalue" value="3.25"/>
        <property key="memories.programmemory.end" value="0x157f7"/>
        <property key="TIMER5" value="true"/>
        <property key="SPI 3" value="true"/>
        <property key="TIMER4" value="true"/>
        <property key="SPI 2" value="true"/>
        <property key="TIMER3" value="true"/>
        <property key="SPI 1" value="true"/>
        <property key="TIMER2" value="true"/>
        <property key="TIMER1" value="true"/>
        <property key="CTMU" value="true"/>
        <property key="CLOCK CONTROL" value="true"/>
        <property key="UCNFG1" value="true"/>
        <property key="GRAPHICS" value="true"/>
        <property key="CRC" value="true"/>
        <property key="I2C3" value="true"/>
        <property key="I2C2" value="true"/>
        <property key="I2C1" value="true"/>
        <property key="Freeze All Other Peripherals" value="true"/>
      </PICkit3PlatformTool>
    </conf>
    <conf name="SPRK0014" type="2">
      <toolsSet>
        <developmentServer>localhost</developmentServer>
        <targetDevice>PIC24FJ128DA206</targetDevice>
        <targetHeader></targetHeader>
        <platformTool>PICkit3PlatformTool</platformTool>
        <languageToolchain>C30</languageToolchain>
        <languageToolchainVersion>3_24</languageToolchainVersion>
        <platform>3</platform>
      </toolsSet>
      <compileType>
        <linkerTool>
          <linkerLibItems>
          </linkerLibItems>
        </linkerTool>
      </compileType>
      <C30>
        <property key="optimization-level" value="s"/>
        <property key="preprocessor-macros" value="BOARD_VER=1014;NDEBUG"/>
        <property key="code-model" value="default"/>
        <property key="const-model" value="const-in-data"/>
        <property key="enable-procedural-abstraction" value="false"/>
        <property key="enable-ansi-warnings" value="false"/>
        <property key="enable-short-double" value="true"/>
        <property key="extra-include-directories"
                  value=".;..;../blapi;../microchip/include;../microchip/include/USB;../microchip/USB;../common"/>
        <property key="post-instruction-scheduling" value="default"/>
        <property key="enable-unroll-loops" value="false"/>
        <property key="data-model" value="large-data"/>
        <property key="isolate-each-function" value="false"/>
        <property key="enable-fatal-warnings" value="false"/>
        <property key="enable-omit-frame-pointer" value="false"/>
        <property key="enable-ansi-std" value="false"/>
        <property key="enable-all-warnings" value="true"/>
        <property key="pre-instruction-scheduling" value="default"/>
        <property key="scalar-model" value="large-scalar"/>
      </C30>
      <C30-AS>
        <property key="omit-debug-dirs" value="false"/>
        <property key="extra-include-directories-for-assembler" value=".."/>
        <property key="preprocessor-macros" value=""/>
        <property key="list-file" value=""/>
        <property key="list-source" value="false"/>
        <property key="list-assembly" value="false"/>
        <property key="relax" value="false"/>
        <property key="extra-include-directories-for-preprocessor" value=""/>
        <property key="warning-level" value="emit-warnings"/>
        <property key="list-section-info" value="false"/>
        <property key="omit-forms" value="false"/>
        <property key="list-symbols" value="false"/>
        <property key="keep-locals" value="false"/>
        <property key="false-conditionals" value="false"/>
        <property key="expand-macros" value="false"/>
        <property key="assembler-symbols" value=""/>
      </C30-AS>
      <C30-LD>
        <property key="preprocessor-macros" value=""/>
        <property key="general-code-protect" value="no_code_protect"/>
        <property key="secure-write-protect" value="no_write_protect"/>
        <property key="warn-section-align" value="false"/>
        <property key="heap-size" value="512"/>
        <property key="remove-unused-sections" value="false"/>
        <property key="stack-size" value=""/>
        <property key="linker-symbols" value=""/>
        <property key="trace-symbols" value=""/>
        <property key="map-file" value="&quot;$(BINDIR_)$(TARGETBASE).map&quot;"/>
        <property key="enable-pack-data" value="true"/>
        <property key="boot-eeprom" value="no_eeprom"/>
        <property key="general-write-protect" value="no_write_protect"/>
        <property key="enable-handles" value="true"/>
        <property key="enable-data-init" value="true"/>
        <property key="secure-flash" value="no_flash"/>
        <property key="generate-cross-reference-file" value="false"/>
<<<<<<< HEAD
        <property key="report-memory-usage" value="true"/>
        <property key="boot-flash" value="no_flash"/>
        <property key="boot-write-protect" value="no_write_protect"/>
=======
>>>>>>> d34a299a
        <property key="input-libraries" value="conn"/>
        <property key="secure-ram" value="no_ram"/>
        <property key="enable-check-sections" value="false"/>
        <property key="enable-default-isr" value="true"/>
        <property key="symbol-stripping" value="keep-all"/>
        <property key="boot-ram" value="no_ram"/>
        <property key="extra-lib-directories" value="../libconn/dist/PIC24FJ128DA206"/>
        <property key="secure-eeprom" value="no_eeprom"/>
<<<<<<< HEAD
=======
        <property key="extra-lib-directories" value="../libconn/dist/PIC24FJ128DA206"/>
>>>>>>> d34a299a
        <appendMe value="-Tboot_IOIO0002.gld"/>
      </C30-LD>
      <C30Global>
      </C30Global>
      <PICkit3PlatformTool>
        <property key="UART 4" value="true"/>
        <property key="UART 3" value="true"/>
        <property key="UART 2" value="true"/>
        <property key="UART 1" value="true"/>
        <property key="programoptions.eraseb4program" value="true"/>
        <property key="memories.id" value="false"/>
        <property key="memories.eeprom" value="false"/>
        <property key="COMPARATOR" value="true"/>
        <property key="programoptions.usehighvoltageonmclr" value="false"/>
        <property key="INPUT CAPTURE 9" value="true"/>
        <property key="INPUT CAPTURE 8" value="true"/>
        <property key="INPUT CAPTURE 7" value="true"/>
        <property key="INPUT CAPTURE 6" value="true"/>
        <property key="INPUT CAPTURE 5" value="true"/>
        <property key="INPUT CAPTURE 4" value="true"/>
        <property key="INPUT CAPTURE 3" value="true"/>
        <property key="INPUT CAPTURE 2" value="true"/>
        <property key="RTCC" value="true"/>
        <property key="INPUT CAPTURE 1" value="true"/>
        <property key="ADC 1" value="true"/>
        <property key="OUTPUT COMPARE 9" value="true"/>
        <property key="OUTPUT COMPARE 8" value="true"/>
        <property key="OUTPUT COMPARE 7" value="true"/>
        <property key="OUTPUT COMPARE 6" value="true"/>
        <property key="OUTPUT COMPARE 5" value="true"/>
        <property key="OUTPUT COMPARE 4" value="true"/>
        <property key="memories.programmemory" value="true"/>
        <property key="OUTPUT COMPARE 3" value="true"/>
        <property key="OUTPUT COMPARE 2" value="true"/>
        <property key="OUTPUT COMPARE 1" value="true"/>
        <property key="poweroptions.powerenable" value="false"/>
        <property key="memories.programmemory.start" value="0x0"/>
        <property key="AutoSelectMemRanges" value="auto"/>
        <property key="voltagevalue" value="3.25"/>
        <property key="memories.programmemory.end" value="0x157f7"/>
        <property key="TIMER5" value="true"/>
        <property key="SPI 3" value="true"/>
        <property key="TIMER4" value="true"/>
        <property key="SPI 2" value="true"/>
        <property key="TIMER3" value="true"/>
        <property key="SPI 1" value="true"/>
        <property key="TIMER2" value="true"/>
        <property key="TIMER1" value="true"/>
        <property key="CTMU" value="true"/>
        <property key="CLOCK CONTROL" value="true"/>
        <property key="UCNFG1" value="true"/>
        <property key="GRAPHICS" value="true"/>
        <property key="CRC" value="true"/>
        <property key="I2C3" value="true"/>
        <property key="I2C2" value="true"/>
        <property key="I2C1" value="true"/>
        <property key="Freeze All Other Peripherals" value="true"/>
      </PICkit3PlatformTool>
    </conf>
    <conf name="SPRK0015" type="2">
      <toolsSet>
        <developmentServer>localhost</developmentServer>
        <targetDevice>PIC24FJ128DA206</targetDevice>
        <targetHeader></targetHeader>
        <platformTool>PICkit3PlatformTool</platformTool>
        <languageToolchain>C30</languageToolchain>
        <languageToolchainVersion>3_24</languageToolchainVersion>
        <platform>3</platform>
      </toolsSet>
      <compileType>
        <linkerTool>
          <linkerLibItems>
          </linkerLibItems>
        </linkerTool>
      </compileType>
      <C30>
        <property key="optimization-level" value="s"/>
        <property key="preprocessor-macros" value="BOARD_VER=1015;NDEBUG"/>
        <property key="code-model" value="default"/>
        <property key="const-model" value="const-in-data"/>
        <property key="enable-procedural-abstraction" value="false"/>
        <property key="enable-ansi-warnings" value="false"/>
        <property key="enable-short-double" value="true"/>
        <property key="extra-include-directories"
                  value=".;..;../blapi;../microchip/include;../microchip/include/USB;../microchip/USB;../common"/>
        <property key="post-instruction-scheduling" value="default"/>
        <property key="enable-unroll-loops" value="false"/>
        <property key="data-model" value="large-data"/>
        <property key="isolate-each-function" value="false"/>
        <property key="enable-fatal-warnings" value="false"/>
        <property key="enable-omit-frame-pointer" value="false"/>
        <property key="enable-ansi-std" value="false"/>
        <property key="enable-all-warnings" value="true"/>
        <property key="pre-instruction-scheduling" value="default"/>
        <property key="scalar-model" value="large-scalar"/>
      </C30>
      <C30-AS>
        <property key="omit-debug-dirs" value="false"/>
        <property key="extra-include-directories-for-assembler" value=".."/>
        <property key="preprocessor-macros" value=""/>
        <property key="list-file" value=""/>
        <property key="list-source" value="false"/>
        <property key="list-assembly" value="false"/>
        <property key="relax" value="false"/>
        <property key="extra-include-directories-for-preprocessor" value=""/>
        <property key="warning-level" value="emit-warnings"/>
        <property key="list-section-info" value="false"/>
        <property key="omit-forms" value="false"/>
        <property key="list-symbols" value="false"/>
        <property key="keep-locals" value="false"/>
        <property key="false-conditionals" value="false"/>
        <property key="expand-macros" value="false"/>
        <property key="assembler-symbols" value=""/>
      </C30-AS>
      <C30-LD>
        <property key="preprocessor-macros" value=""/>
        <property key="general-code-protect" value="no_code_protect"/>
        <property key="secure-write-protect" value="no_write_protect"/>
        <property key="warn-section-align" value="false"/>
        <property key="heap-size" value="512"/>
        <property key="remove-unused-sections" value="false"/>
        <property key="stack-size" value=""/>
        <property key="linker-symbols" value=""/>
        <property key="trace-symbols" value=""/>
        <property key="map-file" value="&quot;$(BINDIR_)$(TARGETBASE).map&quot;"/>
        <property key="enable-pack-data" value="true"/>
        <property key="boot-eeprom" value="no_eeprom"/>
        <property key="general-write-protect" value="no_write_protect"/>
        <property key="enable-handles" value="true"/>
        <property key="enable-data-init" value="true"/>
        <property key="secure-flash" value="no_flash"/>
        <property key="generate-cross-reference-file" value="false"/>
<<<<<<< HEAD
        <property key="report-memory-usage" value="true"/>
        <property key="boot-flash" value="no_flash"/>
        <property key="boot-write-protect" value="no_write_protect"/>
=======
>>>>>>> d34a299a
        <property key="input-libraries" value="conn"/>
        <property key="secure-ram" value="no_ram"/>
        <property key="enable-check-sections" value="false"/>
        <property key="enable-default-isr" value="true"/>
        <property key="symbol-stripping" value="keep-all"/>
        <property key="boot-ram" value="no_ram"/>
        <property key="extra-lib-directories" value="../libconn/dist/PIC24FJ128DA206"/>
        <property key="secure-eeprom" value="no_eeprom"/>
<<<<<<< HEAD
=======
        <property key="extra-lib-directories" value="../libconn/dist/PIC24FJ128DA206"/>
>>>>>>> d34a299a
        <appendMe value="-Tboot_IOIO0002.gld"/>
      </C30-LD>
      <C30Global>
      </C30Global>
      <PICkit3PlatformTool>
        <property key="UART 4" value="true"/>
        <property key="UART 3" value="true"/>
        <property key="UART 2" value="true"/>
        <property key="UART 1" value="true"/>
        <property key="programoptions.eraseb4program" value="true"/>
        <property key="memories.id" value="false"/>
        <property key="memories.eeprom" value="false"/>
        <property key="COMPARATOR" value="true"/>
        <property key="programoptions.usehighvoltageonmclr" value="false"/>
        <property key="INPUT CAPTURE 9" value="true"/>
        <property key="INPUT CAPTURE 8" value="true"/>
        <property key="INPUT CAPTURE 7" value="true"/>
        <property key="INPUT CAPTURE 6" value="true"/>
        <property key="INPUT CAPTURE 5" value="true"/>
        <property key="INPUT CAPTURE 4" value="true"/>
        <property key="INPUT CAPTURE 3" value="true"/>
        <property key="INPUT CAPTURE 2" value="true"/>
        <property key="RTCC" value="true"/>
        <property key="INPUT CAPTURE 1" value="true"/>
        <property key="ADC 1" value="true"/>
        <property key="OUTPUT COMPARE 9" value="true"/>
        <property key="OUTPUT COMPARE 8" value="true"/>
        <property key="OUTPUT COMPARE 7" value="true"/>
        <property key="OUTPUT COMPARE 6" value="true"/>
        <property key="OUTPUT COMPARE 5" value="true"/>
        <property key="OUTPUT COMPARE 4" value="true"/>
        <property key="memories.programmemory" value="true"/>
        <property key="OUTPUT COMPARE 3" value="true"/>
        <property key="OUTPUT COMPARE 2" value="true"/>
        <property key="OUTPUT COMPARE 1" value="true"/>
        <property key="poweroptions.powerenable" value="false"/>
        <property key="memories.programmemory.start" value="0x0"/>
        <property key="AutoSelectMemRanges" value="auto"/>
        <property key="voltagevalue" value="3.25"/>
        <property key="memories.programmemory.end" value="0x157f7"/>
        <property key="TIMER5" value="true"/>
        <property key="SPI 3" value="true"/>
        <property key="TIMER4" value="true"/>
        <property key="SPI 2" value="true"/>
        <property key="TIMER3" value="true"/>
        <property key="SPI 1" value="true"/>
        <property key="TIMER2" value="true"/>
        <property key="TIMER1" value="true"/>
        <property key="CTMU" value="true"/>
        <property key="CLOCK CONTROL" value="true"/>
        <property key="UCNFG1" value="true"/>
        <property key="GRAPHICS" value="true"/>
        <property key="CRC" value="true"/>
        <property key="I2C3" value="true"/>
        <property key="I2C2" value="true"/>
        <property key="I2C1" value="true"/>
        <property key="Freeze All Other Peripherals" value="true"/>
      </PICkit3PlatformTool>
    </conf>
    <conf name="SPRK0016" type="2">
      <toolsSet>
        <developmentServer>localhost</developmentServer>
        <targetDevice>PIC24FJ256DA206</targetDevice>
        <targetHeader></targetHeader>
        <platformTool>PICkit3PlatformTool</platformTool>
        <languageToolchain>C30</languageToolchain>
        <languageToolchainVersion>3_24</languageToolchainVersion>
        <platform>3</platform>
      </toolsSet>
      <compileType>
        <linkerTool>
          <linkerLibItems>
          </linkerLibItems>
        </linkerTool>
      </compileType>
      <C30>
        <property key="optimization-level" value="s"/>
        <property key="preprocessor-macros" value="BOARD_VER=1016;NDEBUG"/>
        <property key="code-model" value="default"/>
        <property key="const-model" value="const-in-data"/>
        <property key="enable-procedural-abstraction" value="false"/>
        <property key="enable-ansi-warnings" value="false"/>
        <property key="enable-short-double" value="true"/>
        <property key="extra-include-directories"
                  value=".;..;../blapi;../microchip/include;../microchip/include/USB;../microchip/USB;../common"/>
        <property key="post-instruction-scheduling" value="default"/>
        <property key="enable-unroll-loops" value="false"/>
        <property key="data-model" value="large-data"/>
        <property key="isolate-each-function" value="false"/>
        <property key="enable-fatal-warnings" value="false"/>
        <property key="enable-omit-frame-pointer" value="false"/>
        <property key="enable-ansi-std" value="false"/>
        <property key="enable-all-warnings" value="true"/>
        <property key="pre-instruction-scheduling" value="default"/>
        <property key="scalar-model" value="large-scalar"/>
      </C30>
      <C30-AS>
        <property key="omit-debug-dirs" value="false"/>
        <property key="extra-include-directories-for-assembler" value=".."/>
        <property key="preprocessor-macros" value=""/>
        <property key="list-file" value=""/>
        <property key="list-source" value="false"/>
        <property key="list-assembly" value="false"/>
        <property key="relax" value="false"/>
        <property key="extra-include-directories-for-preprocessor" value=""/>
        <property key="warning-level" value="emit-warnings"/>
        <property key="list-section-info" value="false"/>
        <property key="omit-forms" value="false"/>
        <property key="list-symbols" value="false"/>
        <property key="keep-locals" value="false"/>
        <property key="false-conditionals" value="false"/>
        <property key="expand-macros" value="false"/>
        <property key="assembler-symbols" value=""/>
      </C30-AS>
      <C30-LD>
        <property key="preprocessor-macros" value=""/>
        <property key="general-code-protect" value="no_code_protect"/>
        <property key="secure-write-protect" value="no_write_protect"/>
        <property key="warn-section-align" value="false"/>
        <property key="heap-size" value="512"/>
        <property key="remove-unused-sections" value="false"/>
        <property key="stack-size" value=""/>
        <property key="linker-symbols" value=""/>
        <property key="trace-symbols" value=""/>
        <property key="map-file" value="&quot;$(BINDIR_)$(TARGETBASE).map&quot;"/>
        <property key="enable-pack-data" value="true"/>
        <property key="boot-eeprom" value="no_eeprom"/>
        <property key="general-write-protect" value="no_write_protect"/>
        <property key="enable-handles" value="true"/>
        <property key="enable-data-init" value="true"/>
        <property key="secure-flash" value="no_flash"/>
        <property key="generate-cross-reference-file" value="false"/>
<<<<<<< HEAD
        <property key="report-memory-usage" value="true"/>
        <property key="boot-flash" value="no_flash"/>
        <property key="boot-write-protect" value="no_write_protect"/>
=======
>>>>>>> d34a299a
        <property key="input-libraries" value="conn"/>
        <property key="secure-ram" value="no_ram"/>
        <property key="enable-check-sections" value="false"/>
        <property key="enable-default-isr" value="true"/>
        <property key="symbol-stripping" value="keep-all"/>
        <property key="boot-ram" value="no_ram"/>
        <property key="extra-lib-directories" value="../libconn/dist/PIC24FJ256DA206"/>
        <property key="secure-eeprom" value="no_eeprom"/>
<<<<<<< HEAD
=======
        <property key="extra-lib-directories" value="../libconn/dist/PIC24FJ256DA206"/>
>>>>>>> d34a299a
        <appendMe value="-Tboot_IOIO0003.gld"/>
      </C30-LD>
      <C30Global>
      </C30Global>
      <PICkit3PlatformTool>
        <property key="UART 4" value="true"/>
        <property key="UART 3" value="true"/>
        <property key="UART 2" value="true"/>
        <property key="UART 1" value="true"/>
        <property key="programoptions.eraseb4program" value="true"/>
        <property key="memories.id" value="false"/>
        <property key="memories.eeprom" value="false"/>
        <property key="COMPARATOR" value="true"/>
        <property key="programoptions.usehighvoltageonmclr" value="false"/>
        <property key="INPUT CAPTURE 9" value="true"/>
        <property key="INPUT CAPTURE 8" value="true"/>
        <property key="INPUT CAPTURE 7" value="true"/>
        <property key="INPUT CAPTURE 6" value="true"/>
        <property key="INPUT CAPTURE 5" value="true"/>
        <property key="INPUT CAPTURE 4" value="true"/>
        <property key="INPUT CAPTURE 3" value="true"/>
        <property key="INPUT CAPTURE 2" value="true"/>
        <property key="RTCC" value="true"/>
        <property key="INPUT CAPTURE 1" value="true"/>
        <property key="ADC 1" value="true"/>
        <property key="OUTPUT COMPARE 9" value="true"/>
        <property key="OUTPUT COMPARE 8" value="true"/>
        <property key="OUTPUT COMPARE 7" value="true"/>
        <property key="OUTPUT COMPARE 6" value="true"/>
        <property key="OUTPUT COMPARE 5" value="true"/>
        <property key="OUTPUT COMPARE 4" value="true"/>
        <property key="memories.programmemory" value="true"/>
        <property key="OUTPUT COMPARE 3" value="true"/>
        <property key="OUTPUT COMPARE 2" value="true"/>
        <property key="OUTPUT COMPARE 1" value="true"/>
        <property key="poweroptions.powerenable" value="false"/>
        <property key="memories.programmemory.start" value="0x0"/>
        <property key="AutoSelectMemRanges" value="auto"/>
        <property key="voltagevalue" value="3.25"/>
        <property key="memories.programmemory.end" value="0x157f7"/>
        <property key="TIMER5" value="true"/>
        <property key="SPI 3" value="true"/>
        <property key="TIMER4" value="true"/>
        <property key="SPI 2" value="true"/>
        <property key="TIMER3" value="true"/>
        <property key="SPI 1" value="true"/>
        <property key="TIMER2" value="true"/>
        <property key="TIMER1" value="true"/>
        <property key="CTMU" value="true"/>
        <property key="CLOCK CONTROL" value="true"/>
        <property key="UCNFG1" value="true"/>
        <property key="GRAPHICS" value="true"/>
        <property key="CRC" value="true"/>
        <property key="I2C3" value="true"/>
        <property key="I2C2" value="true"/>
        <property key="I2C1" value="true"/>
        <property key="Freeze All Other Peripherals" value="true"/>
      </PICkit3PlatformTool>
    </conf>
  </confs>
</configurationDescriptor><|MERGE_RESOLUTION|>--- conflicted
+++ resolved
@@ -147,12 +147,9 @@
         <property key="enable-data-init" value="true"/>
         <property key="secure-flash" value="no_flash"/>
         <property key="generate-cross-reference-file" value="false"/>
-<<<<<<< HEAD
         <property key="report-memory-usage" value="true"/>
         <property key="boot-flash" value="no_flash"/>
         <property key="boot-write-protect" value="no_write_protect"/>
-=======
->>>>>>> d34a299a
         <property key="input-libraries" value="conn"/>
         <property key="secure-ram" value="no_ram"/>
         <property key="enable-check-sections" value="false"/>
@@ -161,10 +158,7 @@
         <property key="boot-ram" value="no_ram"/>
         <property key="extra-lib-directories" value="../libconn/dist/PIC24FJ128DA106"/>
         <property key="secure-eeprom" value="no_eeprom"/>
-<<<<<<< HEAD
-=======
         <property key="extra-lib-directories" value="../libconn/dist/PIC24FJ128DA106"/>
->>>>>>> d34a299a
         <appendMe value="-Tboot_IOIO0001.gld"/>
       </C30-LD>
       <C30Global>
@@ -210,13 +204,8 @@
         <property key="OUTPUT COMPARE 1" value="true"/>
         <property key="poweroptions.powerenable" value="false"/>
         <property key="memories.programmemory.start" value="0x0"/>
-<<<<<<< HEAD
         <property key="ToolFirmwareOption.UseLatestFirmware" value="true"/>
         <property key="programoptions.preserveprogramrange.start" value="0x0"/>
-=======
-        <property key="programoptions.preserveprogramrange.start" value="0x0"/>
-        <property key="ToolFirmwareOption.UseLatestFirmware" value="true"/>
->>>>>>> d34a299a
         <property key="AutoSelectMemRanges" value="auto"/>
         <property key="voltagevalue" value="3.25"/>
         <property key="memories.programmemory.end" value="0x157f7"/>
@@ -230,11 +219,6 @@
         <property key="TIMER1" value="true"/>
         <property key="programmertogo.imagename" value=""/>
         <property key="CTMU" value="true"/>
-<<<<<<< HEAD
-=======
-        <property key="programmertogo.imagename" value=""/>
-        <property key="UCNFG1" value="true"/>
->>>>>>> d34a299a
         <property key="CLOCK CONTROL" value="true"/>
         <property key="UCNFG1" value="true"/>
         <property key="GRAPHICS" value="true"/>
@@ -319,17 +303,10 @@
         <property key="enable-handles" value="true"/>
         <property key="enable-data-init" value="true"/>
         <property key="secure-flash" value="no_flash"/>
-<<<<<<< HEAD
         <property key="generate-cross-reference-file" value="false"/>
         <property key="report-memory-usage" value="true"/>
         <property key="boot-flash" value="no_flash"/>
         <property key="boot-write-protect" value="no_write_protect"/>
-=======
-        <property key="boot-write-protect" value="no_write_protect"/>
-        <property key="boot-flash" value="no_flash"/>
-        <property key="report-memory-usage" value="true"/>
-        <property key="generate-cross-reference-file" value="false"/>
->>>>>>> d34a299a
         <property key="input-libraries" value="conn"/>
         <property key="secure-ram" value="no_ram"/>
         <property key="enable-check-sections" value="false"/>
@@ -338,10 +315,6 @@
         <property key="boot-ram" value="no_ram"/>
         <property key="extra-lib-directories" value="../libconn/dist/PIC24FJ128DA206"/>
         <property key="secure-eeprom" value="no_eeprom"/>
-<<<<<<< HEAD
-=======
-        <property key="extra-lib-directories" value="../libconn/dist/PIC24FJ128DA206"/>
->>>>>>> d34a299a
         <appendMe value="-Tboot_IOIO0002.gld"/>
       </C30-LD>
       <C30Global>
@@ -474,12 +447,9 @@
         <property key="enable-data-init" value="true"/>
         <property key="secure-flash" value="no_flash"/>
         <property key="generate-cross-reference-file" value="false"/>
-<<<<<<< HEAD
         <property key="report-memory-usage" value="true"/>
         <property key="boot-flash" value="no_flash"/>
         <property key="boot-write-protect" value="no_write_protect"/>
-=======
->>>>>>> d34a299a
         <property key="input-libraries" value="conn"/>
         <property key="secure-ram" value="no_ram"/>
         <property key="enable-check-sections" value="false"/>
@@ -488,10 +458,6 @@
         <property key="boot-ram" value="no_ram"/>
         <property key="extra-lib-directories" value="../libconn/dist/PIC24FJ128DA206"/>
         <property key="secure-eeprom" value="no_eeprom"/>
-<<<<<<< HEAD
-=======
-        <property key="extra-lib-directories" value="../libconn/dist/PIC24FJ128DA206"/>
->>>>>>> d34a299a
         <appendMe value="-Tboot_IOIO0002.gld"/>
       </C30-LD>
       <C30Global>
@@ -624,12 +590,9 @@
         <property key="enable-data-init" value="true"/>
         <property key="secure-flash" value="no_flash"/>
         <property key="generate-cross-reference-file" value="false"/>
-<<<<<<< HEAD
         <property key="report-memory-usage" value="true"/>
         <property key="boot-flash" value="no_flash"/>
         <property key="boot-write-protect" value="no_write_protect"/>
-=======
->>>>>>> d34a299a
         <property key="input-libraries" value="conn"/>
         <property key="secure-ram" value="no_ram"/>
         <property key="enable-check-sections" value="false"/>
@@ -638,10 +601,6 @@
         <property key="boot-ram" value="no_ram"/>
         <property key="extra-lib-directories" value="../libconn/dist/PIC24FJ128DA206"/>
         <property key="secure-eeprom" value="no_eeprom"/>
-<<<<<<< HEAD
-=======
-        <property key="extra-lib-directories" value="../libconn/dist/PIC24FJ128DA206"/>
->>>>>>> d34a299a
         <appendMe value="-Tboot_IOIO0002.gld"/>
       </C30-LD>
       <C30Global>
@@ -774,12 +733,9 @@
         <property key="enable-data-init" value="true"/>
         <property key="secure-flash" value="no_flash"/>
         <property key="generate-cross-reference-file" value="false"/>
-<<<<<<< HEAD
         <property key="report-memory-usage" value="true"/>
         <property key="boot-flash" value="no_flash"/>
         <property key="boot-write-protect" value="no_write_protect"/>
-=======
->>>>>>> d34a299a
         <property key="input-libraries" value="conn"/>
         <property key="secure-ram" value="no_ram"/>
         <property key="enable-check-sections" value="false"/>
@@ -788,10 +744,6 @@
         <property key="boot-ram" value="no_ram"/>
         <property key="extra-lib-directories" value="../libconn/dist/PIC24FJ256DA206"/>
         <property key="secure-eeprom" value="no_eeprom"/>
-<<<<<<< HEAD
-=======
-        <property key="extra-lib-directories" value="../libconn/dist/PIC24FJ256DA206"/>
->>>>>>> d34a299a
         <appendMe value="-Tboot_IOIO0003.gld"/>
       </C30-LD>
       <C30Global>
